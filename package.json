{
  "name": "jsfxr",
<<<<<<< HEAD
  "version": "0.0.2",
  "dependencies": {
    "express": "2.2.0"
  }
=======
  "version": "0.0.5"
>>>>>>> 2ce4956c
}<|MERGE_RESOLUTION|>--- conflicted
+++ resolved
@@ -1,11 +1,4 @@
 {
   "name": "jsfxr",
-<<<<<<< HEAD
-  "version": "0.0.2",
-  "dependencies": {
-    "express": "2.2.0"
-  }
-=======
   "version": "0.0.5"
->>>>>>> 2ce4956c
 }